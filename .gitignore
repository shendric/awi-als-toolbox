--- conflicted
+++ resolved
@@ -103,12 +103,9 @@
 # mypy
 .mypy_cache/
 *.png
-<<<<<<< HEAD
 *.dat
 *.zip
 *.xml
 *.sys
-=======
 ALS_L1B*
-.idea/
->>>>>>> 4e120c39
+.idea/