# -*- coding: utf-8 -*-


import tqdm
import struct

from loguru import logger
from collections import OrderedDict
from cached_property import cached_property

import numpy as np
from datetime import datetime
from construct import Struct, Array, Double, Single, Byte


class AirborneLaserScannerFile(object):
    """ Class to retrieve data from a AWI ALS binary data file """

    def __init__(self, filepath, **header_kwargs):
        """
        Connects to a AWI binary ALS data file. The data is not parsed into memory when this is class is called,
        only the header information that is necessary to decode the binary data structure.

        Usage:
        ======

            alsfile = AirborneLaserScannerFile(filename)
            als = alsfile.get_data(start, stop)

        :param filepath: (str) The path of the AWI ALS file
        :param header_kwargs: Keywords for the header parsing class
        """

        # Store Parameter
        self.filepath = filepath

        # Decode and store header information
        self.header = ALSFileHeader(filepath, **header_kwargs)
        self.line_timestamp = None

        # Validate header infos
        if self.header.status != 0:
            msg = "Invalid header in %s\n" % filepath
            msg += "Red flags:\n"
            for errmsg in self.header.status_context.split(";")[:-1]:
                msg += " - %s\n" % errmsg
            header_dict = self.header.get_header_dict()
            msg += "Full Header:\n"
            for key in header_dict.keys():
                value = getattr(self.header, key)
                msg += "- %s:%s\n" % (key, str(value))
            raise IOError(msg)

        # Read the line timestamp
        # -> on timestamp per line to later select subsets of the full content
        self._read_line_timestamp()

        # Establish the line parser from the header information
        line_parser = self._get_line_parser(self.header.data_points_per_line)
        self.line_parser = line_parser.compile()

    def get_segment_list(self, segment_size_secs):
        """
        Get a list of (start, end) values for a given length (in seconds) that cover the entire profile
        :param segment_size_secs: (int) length of the segments in seconds
        :return: A list of (start, end) values in seconds
        """

        # Get the range of the file
        fstart = self.line_timestamp[0]
        fstop = self.line_timestamp[-1]

        # Get list of intervals
        ranges = np.arange(fstart, fstop+int(0.5*segment_size_secs), segment_size_secs)
        start_secs = ranges[:-1]
        end_secs = ranges[1:]

        if len(start_secs) == 0 and fstop > fstart:
            start_secs, end_secs = [fstart], [fstop]

        return list(zip(start_secs, end_secs))

    def get_data(self, start_seconds=None, end_seconds=None, sanitize=True):
        """
        Read a subset of the ALS data and return its content. The subset is selected with the (integer) seconds of
        the day. If `start_seconds` and `end_seconds` are omitted, the maximum range will be used
        :param start_seconds: (int) Start of the subset in seconds of the day
        :param end_seconds: (int) End of the subset in seconds of the day
        :param sanitize: (bool) Flag whether to filter illegal entries (out of bound lat/lons)
        :return: an ALSData object containing the data subset
        """

        # Check input
        if start_seconds is None:
            start_seconds = self.line_timestamp[0]

        if end_seconds is None:
            end_seconds = self.line_timestamp[-1]

        # Sanity check
        self._validate_time_range(start_seconds, end_seconds)

        # Get the number of lines
        line_range, n_selected_lines = self._get_line_range(start_seconds, end_seconds)

        # Get the section of the file to read
        startbyte, nbytes = self._get_data_bytes(line_range)

        # Get the shape of the output array
        nlines, nshots = n_selected_lines, self.header.data_points_per_line

        # Get a data container based on the variable definition based on the file version
        # NOTE: There two types of variables per line.
        #       1) Variables for each echo (shot_vars with dimensions [n_lines, n_shots])
        #       2) Variables only stored once per line (line_vars with dimensions [n_lines])
        shot_vars, line_vars = self._get_data_container(nlines, nshots)

        # Read the binary data.
        # NOTE: This is done per line and not in bulk to allow the variable definition
        #       to be incomplete as the data content of earlier files is not always
        #       well defined. As a minimum the variables time, longitude, latitude and
        #       elevation should always be present and will be read correctly if the
        #       reader is always positioned at the start byte of a particular line
        with open(self.filepath, 'rb') as f:

            for i in tqdm.tqdm(np.arange(n_selected_lines), desc="Parse lines"):

                # Position to the start byte of the current line
                f.seek(startbyte)
                bindat = f.read(nbytes)

                # Parse the line bytes
                try:
                    line_data = self.line_parser.parse(bindat)
                except:
                    breakpoint()

                # Transfer parsed variables to data container
                for shot_var_name in shot_vars.keys():
                    shot_vars[shot_var_name][i, :] = line_data[shot_var_name]
                for line_var_name in line_vars.keys():
                    line_vars[line_var_name][i] = line_data[line_var_name]

                # Go to next line
                startbyte = np.uint64(startbyte + nbytes)

        # Convert timestamp (seconds since start of the UTC day -> seconds since 1970-01-01)
        shot_vars["timestamp"] = self.timestamp2time(shot_vars["timestamp"])

        # --- Create output object ---
        # Save the search time (both in original units and in seconds since epoch
        seconds = self.timestamp2time(np.array([start_seconds, end_seconds]))
        segment_window = [[seconds[0], start_seconds], [seconds[1], end_seconds]]

        # Init the data container and store debug data
        als = ALSPointCloudData(shot_vars, line_vars, segment_window=segment_window)
        als.set_debug_data(startbyte=startbyte, nbytes=nbytes, line_range=line_range)
        if sanitize:
            als.sanitize()

        # Done and return the data
        return als

    def timestamp2time(self, timestamp):
        """
        Convert the timestamp used in the ALS laserscanner files (seconds since start of the day) to
        a more standardized one (e.g., seconds since 1970-01-01).
        :param timestamp: time data from AWI ALS file
        :return: time: timestamp since target epoch
        """

        # Init the output array
        epoch_offset_seconds = (self.source_epoch - self.target_epoch).total_seconds()
        time = timestamp + epoch_offset_seconds

        return time

    def _validate_time_range(self, start, stop):
        """ Check for oddities in the time range selection """
        fstart = self.line_timestamp[0]
        fstop = self.line_timestamp[-1]

        # Raise Errors
        if start > stop:
            msg = "start time {start} after stop time {stop}".format(start=start, stop=stop)
            raise ValueError(msg)
        if start > fstop or stop < fstart:
            msg = "time range {start} - {stop} out of bounds {fstart} - {fstop}"
            msg = msg.format(start=start, stop=stop, fstart=fstart, fstop=fstop)
            raise ValueError(msg)

        # Raise Warnings
        if start < fstart:
            msg = "start time {start} before actual start of file {fstart}".format(start=start, fstart=fstart)
            logger.warning(msg)
        if stop > fstop:
            logger.warning("stop time {stop} after actual end of file {fstop}".format(stop=stop, fstop=fstop))

    def _get_data_container(self, n_lines, n_shots):
        """
        Return a data structure fitting the file data content
        :param n_lines:
        :param n_shots:
        :return:
        """
        # Start with an empty dictionary
        shot_vars = dict()

        # Add all per shot variables
        per_shot_variables = self.per_shot_variables
        for variable_name in per_shot_variables:
            dtypes = per_shot_variables[variable_name]
            shot_vars[variable_name] = np.ndarray((n_lines, n_shots), dtype=dtypes[0])

        # Add all per line variables
        # NOTE: This is only relevant for file version 2 and will not add any
        #       variables for file version 1
        line_vars = dict()
        per_line_variables = self.per_line_variables
        for variable_name in per_line_variables:
            dtypes = per_line_variables[variable_name]
            line_vars[variable_name] = np.ndarray(n_lines, dtype=dtypes[0])

        return shot_vars, line_vars

    def _get_line_parser(self, n_shots):
        """
        Create a construct structure parser based on the number of variables in the data file
        and the number of shots per line
        :param n_shots:
        :return:
        """

        # Start with an empty structure
        parser = Struct()

        # Add all per shot variables
        per_shot_variables = self.per_shot_variables
        for variable_name in per_shot_variables:
            dtypes = per_shot_variables[variable_name]
            parser = parser + Struct(variable_name / Array(n_shots, dtypes[1]))

        # Add all per line variables
        # NOTE: This is only relevant for file version 2 and will not add any
        #       variables for file version 1
        per_line_variables = self.per_line_variables
        for variable_name in per_line_variables:
            dtypes = per_line_variables[variable_name]
            parser = parser + Struct(variable_name / dtypes[1])

        return parser

    def _get_data_bytes(self, line_range):
        """
        Computes the start byte and the number of bytes to read for the given lines
        :param line_range: (array) index of first and last line to read
        :return: (int, int) startbyte and the number of bytes for the data subset
        """

        # Start byte of scan line
        startbyte = np.uint64(self.header.byte_size)
        startbyte += np.uint64(self.header.bytes_sec_line)
        startbyte += np.uint64(line_range[0]) * np.uint64(self.header.bytes_per_line)

        # Number bytes for selected scan lines
        nbytes = self.header.bytes_per_line

        return startbyte, nbytes

    def _get_line_range(self, start_seconds, end_seconds):
        """
        Identify the last and first line for the time range
        :param start_seconds: (int) start of the subset in seconds of the day
        :param end_seconds: (int) end of the subset in seconds of the day
        :return: (int list, int) a list with [first line index, last line index] and number of lines
        """

        # Get the number of lines
        line_range = [
            np.where(self.line_timestamp >= start_seconds)[0][0],
            np.where(self.line_timestamp < end_seconds)[0][-1]]
        n_selected_lines = line_range[1] - line_range[0] + 1

        logger.debug("Line Range: %d - %d" % (line_range[0], line_range[1]))

        return line_range, n_selected_lines

    def _read_line_timestamp(self):
        """ Read the line time stamp """
        with open(self.filepath, 'rb') as f:
            f.seek(self.header.byte_size)
            data = f.read(self.header.bytes_sec_line)
        struct_def = ">{scan_lines}L".format(scan_lines=self.header.scan_lines)
        self.line_timestamp = np.array(struct.unpack(struct_def, data))

    @property
    def source_epoch(self):
        """
        Return the epoch for the time definition in the ALS files (start of UTC day)
        :return: datetime
        """
        return datetime(int(self.header.year), int(self.header.month), int(self.header.day))

    @cached_property
    def per_shot_variables(self):
        """
        Return a list of variables for each shot per line and their data type
        The data type is defined as the tupe (numpy data type, construct data type)
        :return: OrderedDict
        """
        return OrderedDict((('timestamp', (np.float64, Double)),
                                          ('longitude', (np.float64, Double)),
                                          ('latitude', (np.float64, Double)),
                                          ('elevation', (np.float64, Double))))

    @cached_property
    def per_line_variables(self):
        """
        Return a list of variables for each line and their data type
        The data type is defined as the tupe (numpy data type, construct data type)
        :return: OrderedDict
        """
        return OrderedDict()

    @cached_property
    def target_epoch(self):
        """
        The
        :return: datetime.datetime
        """
        return datetime(1970, 1, 1)


class AirborneLaserScannerFileV2(AirborneLaserScannerFile):
    """
    Class to retrieve data from a AWI ALS binary data file in file version 2 (.alsbin2).
    This is a subclass of AirborneLaserScannerFile using the same mechanics but overwrites
    the variable definition
    """

    def __init__(self, *args, **kwargs):
        """
        Connects to a AWI binary ALS data file. The data is not parsed into memory when this is class is called,
        only the header information that is necessary to decode the binary data structure.

        Usage:
        ======

            alsfile = AirborneLaserScannerFileV2(filename)
            als = alsfile.get_data(start, stop)

        :param filepath: (str) The path of the AWI ALS file
        :param header_kwargs: Keywords for the header parsing class
        """
        kwargs.update(dict(bytes_per_line_is_long=True))
        super(AirborneLaserScannerFileV2, self).__init__(*args, **kwargs)

    @cached_property
    def per_shot_variables(self):
        """
        Return a list of variables for each shot per line and their data type
        The data type is defined as the tupe (numpy data type, construct data type)
        :return: OrderedDict
        """
<<<<<<< HEAD
        per_shot_variables = OrderedDict((('timestamp', (np.float64, Double)),
                                          ('latitude', (np.float64, Double)),
                                          ('longitude', (np.float64, Double)),
                                          ('elevation', (np.float64, Double)),
                                          ('elevation_reference', (np.float64, Double)),
                                          ('amplitude', (np.float32, Single)),
                                          ('reflectance', (np.float32, Single)),
                                          ('echo_width', (np.float32, Single)),
                                          ('n_echoes', (np.byte, Byte))))
        return per_shot_variables
=======
        return OrderedDict(
            (
                ('timestamp', (np.float64, Double)),
                ('latitude', (np.float64, Double)),
                ('longitude', (np.float64, Double)),
                ('elevation', (np.float64, Double)),
                ('elevation_reference', (np.float64, Double)),
                ('amplitude', (np.float32, Single)),
                ('reflectance', (np.float32, Single)),
                ('echo_width', (np.float32, Single)),
                ('n_echoes', (np.byte, Byte)),
            )
        )
>>>>>>> f7684932

    @cached_property
    def per_line_variables(self):
        """
        Return a list of variables for each line and their data type
        The data type is defined as the tupe (numpy data type, construct data type)
        :return: OrderedDict
        """
        return OrderedDict(
            (
                ('aircraft_latitude', (np.float64, Double)),
                ('aircraft_longitude', (np.float64, Double)),
                ('aircraft_altitude', (np.float32, Single)),
                ('aircraft_pitch', (np.float32, Single)),
                ('aircraft_roll', (np.float32, Single)),
                ('aircraft_true_heading', (np.float32, Single)),
                ('fov_min', (np.float32, Single)),
                ('fov_max', (np.float32, Single)),
                ('range_min', (np.float32, Single)),
                ('range_max', (np.float32, Single)),
            )
        )


class ALSFileHeader(object):
    """
    Class for parsing and storing header information of binary AWI ALS data files
    Note: The header strucutre is constant for all binary file formats
    """

    def __init__(self,
                 filepath: str,
                 device_name_override: str = None,
                 bytes_per_line_is_long: bool = False):
        """
        Decode and store header information from binary AWI ALS files
        :param filepath: The path to the ALS file
        :param device_name_override: The name of the sensor. May be not correct in the source
            files for newer versions
        :param bytes_per_line_is_long: A flag indicating the data type of the `bytes_per_line`
            header variable (false: 16bit unsigned integer, true: 32bit unsigned integer).

        """

        self.device_name_override = device_name_override
        self._header_info_dict = {}

        # Header information of the form (variable_name, [number of bytes, struct format])
        bytes_per_line = [2, '>H'] if not bytes_per_line_is_long else [4, '>L']
        self.header_dict = OrderedDict((('scan_lines', [4, '>L']),
                                       ('data_points_per_line', [2, '!H']),
                                       ('bytes_per_line', bytes_per_line),
                                       ('bytes_sec_line', [8, '>Q']),
                                       ('year', [2, '>H']),
                                       ('month', [1, '>b']),
                                       ('day', [1, '>b']),
                                       ('start_time_sec', [4, '>L']),
                                       ('stop_time_sec', [4, '>L']),
                                       ('device_name', [8, '>8s'])))
        self._parse_header(filepath)

        # This is legacy code
        if device_name_override is not None:
            self._header_info_dict["device_name"] = self.device_name_override

    def _parse_header(self, filepath):
        """
        Read the header
        :param filepath:
        :return:
        """
        # Read the header
        with open(filepath, 'rb') as f:

            # Read header size
            self.byte_size = struct.unpack('>b', f.read(1))[0]
            logger.info("als_header.byte_size: %s" % str(self.byte_size))
            if self.byte_size == 36:
                self.header_dict['data_points_per_line'] = [1, '>B']
            elif self.byte_size == 37:
                self.header_dict['data_points_per_line'] = [2, '>H']
            elif self.byte_size == 39:
                self.header_dict['bytes_per_line'] = [4, '>L']
            else:
                msg = "Unknown ALS L1B header size: %g (Should be 36, 37 or 39)"
                msg = msg % self.byte_size,
                raise ValueError(msg)

            # Read Rest of header
            for key in self.header_dict.keys():
                nbytes, fmt = self.header_dict[key][0], self.header_dict[key][1]
                value = struct.unpack(fmt, f.read(nbytes))[0]
                self._header_info_dict[key] = value

        # Check if the header was parsed correctly
        self._status = 0
        self._status_context = ""
        try:
            self._validate()
        except AttributeError:
            self._status = 1
            self._status_context += "Unhandled exception in validation;"

    @classmethod
    def get_header_dict(cls):
        return cls.header_dict

    def _validate(self):
        """
        Runs a series of plausibility tests (looking for a red flag) to check if the header information
        is legit. The reason is that the information will be garbage if one byte is off.
        This method will set the status flag to 1 if a red flag is found and add reasons to the status context
        :return: None
        """

        # 1. Test if start|stop_time_sec are within a day
        for targ in ["start_time_sec", "stop_time_sec"]:
            val = getattr(self, targ)
            if val < 0 or val > 86400:
                self._status = 1
                self._status_context += "%s out of bounds (%g);" % (targ, val)

    @property
    def center_beam_index(self):
        """ Returns index of the center beam """
        return int(np.median(np.arange(self.data_points_per_line)))

    @property
    def status(self):
        """ Status flag (0: ok, 1: invalid) """
        return int(self._status)

    @property
    def status_context(self):
        """ Status flag (0: ok, 1: invalid) """
        return self._status_context

    def __getattribute__(self, attr):
        """
        Modify the attribute getter to provide a shortcut to the
        content of the data frome
        :param attr:
        :return:
        """
        try:
            return super().__getattribute__(attr)
        except AttributeError as e:
            if attr in list(self._header_info_dict.keys()):
                return self._header_info_dict[attr]
            else:
                raise e


class ALSPointCloudData(object):
    """
    A data class container for ALS data extracted from binary point cloud data
    """

    def __init__(self, shot_vars, line_vars, segment_window=None):
        """
        Data container for ALS data ordered in scan lines.
        :param shot_vars:
        :param line_vars:
        :param segment_window:
        """

        # Add Metadata
        self.metadata = ALSMetadata()
        self.debug_data = {}
        self.segment_window = segment_window

        # save data arrays
        self._shot_vars = shot_vars
        self._line_vars = line_vars
        
        # add new weights field
        self.set_weights()

        # Update the metadata now with the data in place
        self._set_metadata()

    def init_IceDriftCorrection(self):
        self.x = np.empty(self.get("longitude").shape)*np.NaN
        self.y = np.empty(self.get("longitude").shape)*np.NaN
        self.IceDriftCorrected   = False
        self.IceCoordinateSystem = None
        self.projection = None

    def set_debug_data(self, **kwargs):
        self.debug_data.update(kwargs)

    def sanitize(self):
        """ Run a series of test to identify illegal data points (e.g. out of bounds lon/lat, etc) """

        # Find illegal latitude values
        latitude = self.get("latitude")
        longitude = self.get("longitude")
        illegal_lat = np.where(np.abs(latitude) > 90.0)
        illegal_lon = np.where(np.abs(longitude) > 180.0)
        if illegal_lat[0].size == 0 and illegal_lon[0].size == 0:
            return
        for illegal_values in [illegal_lat, illegal_lon]:
            for key in self.shot_variables:
                var = getattr(self, key)
                # FIXME: This will break for non float variable such as n_echoes
                var[illegal_values] = np.nan
                setattr(self, key, var)

    def _set_metadata(self):
        """
        Get metadata from the data arrays
        :return:
        """

        # Data type is fixed
        self.metadata.set_attribute("cdm_data_type", "point")

        # Compute geospatial parameters
        lat_min, lat_max = self.lat_range
        self.metadata.set_attribute("geospatial_lat_min", lat_min)
        self.metadata.set_attribute("geospatial_lat_max", lat_max)
        lon_min, lon_max = self.lon_range
        self.metadata.set_attribute("geospatial_lon_min", lon_min)
        self.metadata.set_attribute("geospatial_lon_max", lon_max)
        elev_min, elev_max = self.elev_range
        self.metadata.set_attribute("geospatial_vertical_min", elev_min)
        self.metadata.set_attribute("geospatial_vertical_max", elev_max)

        # Compute time parameters
        timestamp = self.get("timestamp")
        tcs = datetime.utcfromtimestamp(float(np.nanmin(timestamp)))
        tce = datetime.utcfromtimestamp(float(np.nanmax(timestamp)))
        self.metadata.set_attribute("time_coverage_start", tcs)
        self.metadata.set_attribute("time_coverage_end", tce)

    @property
    def dims(self):
        elevation = self.get("elevation")
        return elevation.shape

    @property
    def n_lines(self):
        return self.dims[0]

    @property
    def n_shots(self):
        return self.dims[1]

    @property
    def shot_variables(self):
        return self._shot_vars.keys()

    @property
    def line_variables(self):
        return self._line_vars.keys()

    @property
    def lat_range(self):
        latitude = self.get("latitude")
        return np.nanmin(latitude), np.nanmax(latitude)

    @property
    def lon_range(self):
        longitude = self.get("longitude")
        return np.nanmin(longitude), np.nanmax(longitude)

    @property
    def elev_range(self):
        elevation = self.get("elevation")
        return np.nanmin(elevation), np.nanmax(elevation)

    @property
    def has_valid_data(self):
        """ Returns a flag whether the object contains valid elevation data """
        elevation = self.get("elevation")
        return np.count_nonzero(np.isfinite(elevation)) > 0

    @property
    def segment_seconds(self):
        """
        Return the search window in seconds
        :return: Depends on whether keyword `segment_window` was set during the initialization
                 of the object. If yes, this property will contain the integer seconds since the
                 start of the day that have been used to extract the segment from the ALS file.
                 If not, a rounded version of the actual seconds of the segment will be returned
                 This will be incorrect if data is missing on either start or end of the segment.
        """
        return [self.tcs_segment_seconds, self.tce_segment_seconds]

    @property
    def segment_time(self):
        """
        Return the search window as datetime object
        :return: Depends on whether keyword `segment_window` was set during the initialization
                 of the object. If yes, this property will be derived from the integer seconds
                 that have been used to extract the segment from the ALS file. If not, a rounded
                 version of the actual seconds will be used to estimate the time that has been
                 used to extract the segment. This will be incorrect if data is missing on either
                 start or end of the segment.
        """
        return [datetime.utcfromtimestamp(self.tcs_segment_time),
                datetime.utcfromtimestamp(self.tce_segment_time)]

    @property
    def ref_time(self):
        tcs, tce = self.tcs_segment_time, self.tce_segment_time
        return tcs + 0.5*(tce-tcs)

    @property
    def time_bnds(self):
        tcs, tce = self.tcs_segment_time, self.tce_segment_time
        return [tcs, tce]

    @property
    def tcs_segment_time(self):
        """
        Return the segment start time in seconds since epoch
        :return: (double) seconds since epoch
        """
        timestamp = self.get("timestamp")
        if self.segment_window is None:
            return np.floor(np.nanmin(timestamp))
        else:
            return self.segment_window[0][0]

    @property
    def tce_segment_time(self):
        """
        Return the segment end time in seconds since epoch
        :return: (double) seconds since epoch
        """
        timestamp = self.get("timestamp")
        if self.segment_window is None:
            return np.floor(np.nanmax(timestamp))
        else:
            return self.segment_window[1][0]

    @property
    def tcs_segment_datetime(self):
        """
        Return the segment start time in seconds since epoch
        :return: (double) seconds since epoch
        """
        return datetime.utcfromtimestamp(self.tcs_segment_time)

    @property
    def tce_segment_datetime(self):
        """
        Return the segment end time in seconds since epoch
        :return: (double) seconds since epoch
        """
        return datetime.utcfromtimestamp(self.tce_segment_time)

    @property
    def tcs_segment_seconds(self):
        """
        Return the segment start time in seconds since start of day
        :return: (double) seconds from ALS file
        """
        timestamp = self.get("timestamp")
        if self.segment_window is None:
            return np.floor(np.nanmin(timestamp))
        else:
            return self.segment_window[0][1]

    @property
    def tce_segment_seconds(self):
        """
        Return the segment end time in seconds since start of day
        :return: (double) seconds from ALS file
        """
        timestamp = self.get("timestamp")
        if self.segment_window is None:
            return np.floor(np.nanmax(timestamp))
        else:
            return self.segment_window[1][1]

    @property
    def grid_variable_names(self):
        """
        Return a list of variables that can be gridded
        -> line variables except time, longitude, latitude
        :return:
        """
        grid_variables = list(self.shot_variables)
        for non_grid_variable in ["longitude", "latitude"]:#["timestamp", "longitude", "latitude"]:
            try:
                grid_variables.remove(non_grid_variable)
            except ValueError:
                pass
        return grid_variables

    def get(self, attr):
        """
        Modify the attribute getter to provide a shortcut to the data content
        :param attr:
        :return:
        """
        if attr=='weights' and not attr in self.line_variables:
            self.set_weights()
        if attr in self.shot_variables:
            return self._shot_vars[attr]
        elif attr in self.line_variables:
            return self._line_vars[attr]
        else:
            return None

    def set(self, attr, var):
        """
        Modify the attribute getter to provide a shortcut to the data content
        :param attr:
        :param var:
        :return:
        """
        if attr in self.shot_variables:
            self._shot_vars[attr] = var
        elif attr in self.line_variables:
            self._line_vars[attr] = var
        else:
            return None
        
    def set_weights(self):
        """
        Set weights depending of angle of view
        """
        wght = ((1-np.linspace(0,1,self.dims[1]))*np.linspace(0,1,self.dims[1]))
        wght /= np.max(wght)
        wght = np.tile(wght,(self.dims[0],1))
        self._shot_vars['weights'] = wght


class ALSMetadata(object):
    """
    A container for product metadata following CF/Attribute Convention for Data Discovery 1.3
    -> http://wiki.esipfed.org/index.php/Attribute_Convention_for_Data_Discovery_1-3
    """

    ATTR_DICT = ["title", "summary", "keywords", "Conventions", "id", "naming_authority",
                 "history", "source", "processing_level", "comment", "acknowledgement", "license",
                 "standard_name_vocabulary", "date_created", "creator_name", "creator_url", "creator_email",
                 "institution", "project", "publisher_name", "publisher_url", "publisher_email",
                 "geospatial_bound", "geospatial_bounds_crs", "geospatial_bounds_vertical_crs",
                 "geospatial_lat_min",  "geospatial_lat_max", "geospatial_lon_min", "geospatial_lon_max",
                 "geospatial_vertical_min", "geospatial_vertical_max", "time_coverage_start", "time_coverage_end",
                 "time_coverage_duration", "time_coverage_resolution", "creator_type", "creator_institution",
                 "publisher_type", "publisher_institution", "program", "contributor_name", "contributor_role",
                 "geospatial_lat_units", "geospatial_lat_resolution", "geospatial_lon_units",
                 "geospatial_lon_resolution", "geospatial_vertical_units", "geospatial_vertical_resolution",
                 "date_issued", "date_metadata_modified", "product_version", "platform", "platform_vocabulary",
                 "instrument", "instrument_vocabulary", "cdm_data_type", "metadata_link", "references"]

    def __init__(self):
        """ Product Metadata following Attribute Convention for Data Discovery 1.3 """

        # Init all attributes with None
        for key in self.ATTR_DICT:
            setattr(self, key, None)

        # Init variable attr dict
        # (contains variable attributes as a dictionary of variable name)
        self.var_attrs = {}

    def get_var_attrs(self, variable_name):
        """
        Retrieves a dictionary of variable attributes
        :param variable_name: The name of the variable
        :return: dictionary (empty of no definition found)
        """
        return self.var_attrs.get(variable_name, {})

    def set_attributes(self, global_attrs, **kwargs):
        """
        Batch set metadata attributes
        :param global_attrs: (dict) a dict of metadata attributes
        """

        for key in global_attrs.keys():
            self.set_attribute(key, global_attrs[key], **kwargs)

    def set_variable_attributes(self, variable_attrs):
        """ Set the dictionary for variable attributes """
        self.var_attrs.update(variable_attrs)

    def set_attribute(self, key, value, raise_on_error=True, datetime2iso8601=True):
        """
        Set an attribute of the metadata container.
        :param key: (str) the name of the attribute (must be in ATTR_DICT)
        :param value: the value of the attribute
        :param raise_on_error: (bool) flag whether a ValueError should be raised when key is not a valid attribute
                                      name
        :param datetime2iso8601: (bool)
        :return: None
        """

        if key in self.ATTR_DICT:
            if isinstance(value, datetime) and datetime2iso8601:
                value = value.isoformat()
            setattr(self, key, value)
        else:
            if raise_on_error:
                raise ValueError("invalid metadata attribute name: %s" % str(key))
            else:
                pass

    def copy(self):
        """ Returns a copy of the current metadata, e.g. if a derived product inherits part of the metadata """
        cls = ALSMetadata()
        cls.set_attributes(self.attribute_dict)
        cls.set_variable_attributes(self.var_attrs)
        return cls

    @property
    def attribute_dict(self):
        """ Returns an attribute dict (not None attributes only) """
        return {key: getattr(self, key) for key in self.ATTR_DICT if getattr(self, key) is not None}

    @property
    def items(self):
        return self.attribute_dict.items()<|MERGE_RESOLUTION|>--- conflicted
+++ resolved
@@ -362,18 +362,7 @@
         The data type is defined as the tupe (numpy data type, construct data type)
         :return: OrderedDict
         """
-<<<<<<< HEAD
-        per_shot_variables = OrderedDict((('timestamp', (np.float64, Double)),
-                                          ('latitude', (np.float64, Double)),
-                                          ('longitude', (np.float64, Double)),
-                                          ('elevation', (np.float64, Double)),
-                                          ('elevation_reference', (np.float64, Double)),
-                                          ('amplitude', (np.float32, Single)),
-                                          ('reflectance', (np.float32, Single)),
-                                          ('echo_width', (np.float32, Single)),
-                                          ('n_echoes', (np.byte, Byte))))
-        return per_shot_variables
-=======
+
         return OrderedDict(
             (
                 ('timestamp', (np.float64, Double)),
@@ -387,7 +376,7 @@
                 ('n_echoes', (np.byte, Byte)),
             )
         )
->>>>>>> f7684932
+
 
     @cached_property
     def per_line_variables(self):
